--- conflicted
+++ resolved
@@ -5,12 +5,9 @@
 use std::io::Read;
 use std::io::Write;
 use std::net::{TcpStream, UdpSocket};
-<<<<<<< HEAD
 use paho_mqtt as mqtt;
 use crate::Result;
-=======
 use std::str;
->>>>>>> c5db77a4
 
 const DISCOVERY_PACKET: &[u8] = b"irobotmcs";
 
@@ -92,12 +89,8 @@
                     attempts += 1;
                 }
                 Err(err) => {
-<<<<<<< HEAD
+                    warn!("Couldn't retrieve password: {}", err);
                     return Err(err.into());
-=======
-                    warn!("Couldn't retrieve password: {}", err);
-                    return Err(err);
->>>>>>> c5db77a4
                 }
                 Ok(_) => {
                     if let Some(password) = data
@@ -149,12 +142,8 @@
                 Ok(_) => loop {
                     match self.socket.recv(&mut data) {
                         Err(err) => {
-<<<<<<< HEAD
+                            warn!("Error receiving discovery packet: {}", err);
                             return Some(Err(err.into()));
-=======
-                            warn!("Error receiving discovery packet: {}", err);
-                            return Some(Err(err));
->>>>>>> c5db77a4
                         }
                         Ok(length) => {
                             if &data[..length] != DISCOVERY_PACKET {
@@ -178,4 +167,4 @@
             }
         }
     }
-}+}
