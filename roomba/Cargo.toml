[package]
name = "roomba"
version = "0.1.0"
authors = ["Cecile Tonglet <cecile.tonglet@cecton.com>"]
edition = "2018"
license = "MIT"
description = "Client library to use the Roomba's API"

# See more keys and their definitions at https://doc.rust-lang.org/cargo/reference/manifest.html

[dependencies]
serde = { version = "1.0", features = ["derive"] }
serde_json = "1.0"
paho-mqtt = { git = "https://github.com/eclipse/paho.mqtt.rust.git", rev = "47eb3eaee53a9e5f3687f9120b20d15a22a7bb9f" }
openssl = "0.10"
futures-core = "0.3"
<<<<<<< HEAD
thiserror = "1.0"
=======
log = "0.4"
>>>>>>> c5db77a4
<|MERGE_RESOLUTION|>--- conflicted
+++ resolved
@@ -14,8 +14,5 @@
 paho-mqtt = { git = "https://github.com/eclipse/paho.mqtt.rust.git", rev = "47eb3eaee53a9e5f3687f9120b20d15a22a7bb9f" }
 openssl = "0.10"
 futures-core = "0.3"
-<<<<<<< HEAD
 thiserror = "1.0"
-=======
 log = "0.4"
->>>>>>> c5db77a4
